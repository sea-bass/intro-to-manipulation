"""
This example shows PyRoboPlan capabilities for inverse kinematics (IK).
IK defines the task of finding a set of joint positions for a robot model to
achieve a desired target pose for a specific coordinate frame.
"""

from pinocchio.visualize import MeshcatVisualizer
import numpy as np

from pyroboplan.core.utils import (
    get_random_collision_free_state,
    get_random_collision_free_transform,
)
from pyroboplan.ik.differential_ik import DifferentialIk, DifferentialIkOptions
from pyroboplan.ik.nullspace_components import (
<<<<<<< HEAD
    joint_center_nullspace_component,
=======
>>>>>>> 9cefe1c2
    joint_limit_nullspace_component,
    collision_avoidance_nullspace_component,
)
from pyroboplan.models.panda import (
    load_models,
    add_self_collisions,
    add_object_collisions,
)


if __name__ == "__main__":
    # Create models and data
    model, collision_model, visual_model = load_models()
    add_self_collisions(model, collision_model)
    add_object_collisions(model, collision_model, visual_model, inflation_radius=0.1)

    data = model.createData()
    collision_data = collision_model.createData()

    target_frame = "panda_hand"
    ignore_joint_indices = [
        model.getJointId("panda_finger_joint1") - 1,
        model.getJointId("panda_finger_joint2") - 1,
    ]

    # Initialize visualizer
    viz = MeshcatVisualizer(model, collision_model, visual_model, data=data)
    viz.initViewer(open=True)
    viz.loadViewerModel()
    np.set_printoptions(precision=3)

    # Set up the IK solver
    options = DifferentialIkOptions(
        damping=0.0001,
        min_step_size=0.025,
        max_step_size=0.1,
        ignore_joint_indices=ignore_joint_indices,
    )
    ik = DifferentialIk(
        model,
        data=data,
        collision_model=collision_model,
        options=options,
        visualizer=viz,
    )
    nullspace_components = [
        lambda model, q: collision_avoidance_nullspace_component(
            model,
            data,
            collision_model,
            collision_data,
            q,
            gain=1.0,
            dist_padding=0.05,
        ),
        lambda model, q: joint_limit_nullspace_component(
            model, q, gain=0.1, padding=0.025
        ),
    ]

    # Solve IK several times and print the results
    for _ in range(10):
        init_state = get_random_collision_free_state(model, collision_model)
        target_tform = get_random_collision_free_transform(
            model, collision_model, target_frame
        )
        q_sol = ik.solve(
            target_frame,
            target_tform,
            init_state=init_state,
            nullspace_components=nullspace_components,
            verbose=True,
        )
        print(f"Solution configuration:\n{q_sol}\n")<|MERGE_RESOLUTION|>--- conflicted
+++ resolved
@@ -13,10 +13,6 @@
 )
 from pyroboplan.ik.differential_ik import DifferentialIk, DifferentialIkOptions
 from pyroboplan.ik.nullspace_components import (
-<<<<<<< HEAD
-    joint_center_nullspace_component,
-=======
->>>>>>> 9cefe1c2
     joint_limit_nullspace_component,
     collision_avoidance_nullspace_component,
 )
